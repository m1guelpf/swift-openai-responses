import Foundation

/// A wrapper around the Responses API for managing a conversation.
@MainActor @Observable public final class Conversation {
	/// An entry in the conversation.
	public enum Entry: Equatable, Sendable {
		/// A request to the model.
		case request(Request)

		/// A response from the model.
		case response(Response)
	}

	/// The entries in the conversation.
	public private(set) var entries: [Entry] = []

	/// The messages in the conversation.
	///
	/// Note that this doesn't include function calls or other non-message outputs. Use `entries` to access all outputs.
	public var messages: [Message] {
		entries.flatMap { entry -> [Message] in
			switch entry {
				case let .request(request): request.input.messages
				case let .response(response): response.output.compactMap { item in
						if case let .message(message) = item { .output(message) } else { nil }
					}
			}
		}
	}

	/// The last response ID in the conversation.
	public var previousResponseId: String? {
		guard let entry = entries.last(where: { entry in
			if case .response = entry { return true }
			return false
		}), case let .response(response) = entry else { return nil }

		return response.id
	}

	/// Whether there is a response in progress.
	public var isResponding: Bool {
		entries.contains { entry in
			if case let .response(response) = entry, response.status == .inProgress { return true }
			return false
		}
	}

	/// Whether a web search is in progress.
	public var isWebSearchInProgress: Bool {
		entries.contains { entry in
			guard case let .response(response) = entry, response.status == .inProgress else { return false }

			return response.output.contains { item in
				guard case let .webSearchCall(webSearch) = item else { return false }

				return webSearch.status == .inProgress || webSearch.status == .searching
			}
		}
	}

	/// Whether a file search is in progress.
	public var isFileSearchInProgress: Bool {
		entries.contains { entry in
			guard case let .response(response) = entry, response.status == .inProgress else { return false }

			return response.output.contains { item in
				guard case let .fileSearch(fileSearch) = item else { return false }

				return fileSearch.status == .inProgress || fileSearch.status == .searching
			}
		}
	}

	/// Whether an image generation is in progress.
	public var isImageGenerationInProgress: Bool {
		entries.contains { entry in
			guard case let .response(response) = entry, response.status == .inProgress else { return false }

			return response.output.contains { item in
				guard case let .imageGenerationCall(imageGenerationCall) = item else { return false }

				return imageGenerationCall.status == .inProgress || imageGenerationCall.status == .generating
			}
		}
	}

	/// Whether a code interpreter call is in progress.
	public var isCodeInterpreterCallInProgress: Bool {
		entries.contains { entry in
			guard case let .response(response) = entry, response.status == .inProgress else { return false }

			return response.output.contains { item in
				guard case let .codeInterpreterCall(codeInterpreterCall) = item else { return false }

				return codeInterpreterCall.status == .inProgress || codeInterpreterCall.status == .interpreting
			}
		}
	}

	private var config: Config
	private nonisolated let client: ResponsesAPI

	/// Creates a new conversation.
	///
	/// - Parameter client: A `ResponsesAPI` instance to use for the conversation.
	/// - Parameter model: The model to use for the conversation. Can be changed later using the `model` property.
	///	- Parameter configuring: A closure to further configure the conversation.
	public init(client: ResponsesAPI, using model: Model, configuring closure: (inout Config) -> Void = { _ in }) {
		self.client = client
		config = Config(model: model)
		closure(&config)
	}

	/// Creates a new conversation.
	///
	/// - Parameter authToken: The OpenAI API key to use for authentication.
	/// - Parameter organizationId: The [organization](https://platform.openai.com/docs/guides/production-best-practices#setting-up-your-organization) associated with the request.
	/// - Parameter projectId: The project associated with the request.
	/// - Parameter model: The model to use for the conversation. Can be changed later using the `model` property.
	///	- Parameter configuring: A closure to further configure the conversation.
	public convenience init(
		authToken: String,
		organizationId: String? = nil,
		projectId: String? = nil,
		using model: Model,
		configuring closure: (inout Config) -> Void = { _ in }
	) {
		self.init(client: ResponsesAPI(authToken: authToken, organizationId: organizationId, projectId: projectId), using: model, configuring: closure)
	}

	/// Restarts the conversation, clearing all entries.
	public func restart() {
		entries.removeAll()
	}

	/// Sends a text message to the model and starts listening for a response in the background.
	///
	/// - Parameter text: The text message to send.
	@discardableResult public nonisolated func send(text: String) -> Task<Void, Error> {
		send(.text(text))
	}

	/// Sends the output of a function call to the model and starts listening for a response in the background.
	///
	/// - Parameter functionCallOutput: The output of a function call.
	@discardableResult public nonisolated func send(functionCallOutput: Item.FunctionCallOutput) -> Task<Void, Error> {
		send(.list([.item(.functionCallOutput(functionCallOutput))]))
	}

	/// Sends the output of a computer tool call to the model and starts listening for a response in the background.
	///
	/// - Parameter computerCallOutput: The output of a computer tool call.
	@discardableResult public nonisolated func send(computerCallOutput: Item.ComputerToolCallOutput) -> Task<Void, Error> {
		send(.list([.item(.computerToolCallOutput(computerCallOutput))]))
	}

	/// Responds to an MCP approval request and starts listening for a response in the background.
	///
	/// - Parameter mcpApprovalResponse: The MCP approval response to send.
	@discardableResult public nonisolated func send(mcpApprovalResponse: Item.MCPApprovalResponse) -> Task<Void, Error> {
		send(.list([.item(.mcpApprovalResponse(mcpApprovalResponse))]))
	}

	/// Informs the model of the output of a local shell call and starts listening for a response in the background.
	///
	/// - Parameter localShellCallOutput: The output of a local shell call.
	@discardableResult public nonisolated func send(localShellCallOutput: Item.LocalShellCallOutput) -> Task<Void, Error> {
		send(.list([.item(.localShellCallOutput(localShellCallOutput))]))
	}

	/// Sends a message to the model and starts listening for a response in the background.
	///
	/// - Parameter input: Text, image, or file inputs to the model, used to generate a response.
	@discardableResult public nonisolated func send(_ input: Input) -> Task<Void, Error> {
		return Task.detached(priority: .userInitiated) {
			try await self.sendAndWaitForResponses(input)
		}
	}

	/// Sends a message to the model and waits for the response.
	///
	/// - Parameter input: Text, image, or file inputs to the model, used to generate a response.
	@concurrent public nonisolated func sendAndWaitForResponses(_ input: Input) async throws {
		let request = await Request(
			model: config.model,
			input: input,
			include: config.include,
			instructions: config.instructions,
			maxOutputTokens: config.maxOutputTokens,
			metadata: config.metadata,
			parallelToolCalls: config.parallelToolCalls,
			previousResponseId: previousResponseId,
			reasoning: config.reasoning,
			temperature: config.temperature,
			text: config.text,
			toolChoice: config.toolChoice,
			tools: config.tools,
			topP: config.topP,
			truncation: config.truncation,
			user: config.user
		)

		let stream = try await client.stream(request)
		await MainActor.run {
			self.entries.append(.request(request))
		}

		for try await event in stream {
			try await handleEvent(event)
			try Task.checkCancellation()
		}
	}

	/// Uploads a file for later use in the API.
	///
	/// - Parameter file: The file to upload.
	/// - Parameter purpose: The intended purpose of the file.
	@concurrent public nonisolated func upload(file: File.Upload) async throws -> File {
		try await client.upload(file: file, purpose: .userData)
	}
}

// MARK: - Conversation stream handling

private extension Conversation {
	/// Handles an event from the conversation stream.
	func handleEvent(_ event: Event) throws {
		switch event {
			case let .responseCreated(response):
				entries.append(.response(response))
			case let .responseInProgress(response):
				updateResponse(id: response.id) { $0 = response }
			case let .responseCompleted(response):
				updateResponse(id: response.id) { $0 = response }
			case let .responseFailed(response: response):
				updateResponse(id: response.id) { $0 = response }
			case let .responseIncomplete(response: response):
				updateResponse(id: response.id) { $0 = response }
			case let .responseQueued(response: response):
				updateResponse(id: response.id) { $0 = response }
			case let .outputItemAdded(item, outputIndex):
				updateResponse { $0.output.insert(item, at: Int(outputIndex)) }
			case let .outputItemDone(item, outputIndex):
				updateItem(index: outputIndex, id: item.id) { $0 = item }
			case let .contentPartAdded(contentIndex, itemId, outputIndex, part):
				updateMessage(index: outputIndex, id: itemId) { message in
					message.content.insert(part, at: Int(contentIndex))
				}
			case let .contentPartDone(contentIndex, itemId, outputIndex, part):
				updateMessage(index: outputIndex, id: itemId) { message in
					message.content[Int(contentIndex)] = part
				}
			case let .outputTextDelta(contentIndex, delta, itemId, outputIndex, logprobs):
				updateMessage(index: outputIndex, id: itemId) { message in
					guard case let .text(text, annotations, existingLogprobs) = message.content[Int(contentIndex)] else { return }

					message.content[Int(contentIndex)] = .text(text: text + delta, annotations: annotations, logprobs: existingLogprobs + logprobs)
				}
			case let .outputTextDone(contentIndex, itemId, outputIndex, text, logprobs):
				updateMessage(index: outputIndex, id: itemId) { message in
					guard case let .text(_, annotations, _) = message.content[Int(contentIndex)] else { return }

					message.content[Int(contentIndex)] = .text(text: text, annotations: annotations, logprobs: logprobs)
				}
			case let .outputTextAnnotationAdded(annotation, annotationIndex, contentIndex, itemId, outputIndex):
				updateMessage(index: outputIndex, id: itemId) { message in
					guard case .text(let text, var annotations, _) = message.content[Int(contentIndex)] else { return }

					annotations.insert(annotation, at: Int(annotationIndex))
					message.content[Int(contentIndex)] = .text(text: text, annotations: annotations)
				}
			case let .refusalDelta(contentIndex, delta, itemId, outputIndex):
				updateMessage(index: outputIndex, id: itemId) { message in
					guard case let .refusal(refusal) = message.content[Int(contentIndex)] else { return }

					message.content[Int(contentIndex)] = .refusal(refusal + delta)
				}
			case let .refusalDone(contentIndex, itemId, outputIndex, refusal):
				updateMessage(index: outputIndex, id: itemId) { message in
					guard case .refusal = message.content[Int(contentIndex)] else { return }

					message.content[Int(contentIndex)] = .refusal(refusal)
				}
			case let .functionCallArgumentsDelta(delta, itemId, outputIndex):
				updateItem(index: outputIndex, id: itemId) { item in
					guard case var .functionCall(functionCall) = item else { return }

					functionCall.arguments += delta

					item = .functionCall(functionCall)
				}
			case let .functionCallArgumentsDone(arguments, itemId, outputIndex):
				updateItem(index: outputIndex, id: itemId) { item in
					guard case var .functionCall(functionCall) = item else { return }

					functionCall.arguments = arguments

					item = .functionCall(functionCall)
				}
			case let .webSearchCallInitiated(itemId, outputIndex):
				updateItem(index: outputIndex, id: itemId) { item in
					guard case var .webSearchCall(webSearch) = item else { return }

					webSearch.status = .inProgress
					item = .webSearchCall(webSearch)
				}
			case let .webSearchCallSearching(itemId, outputIndex):
				updateItem(index: outputIndex, id: itemId) { item in
					guard case var .webSearchCall(webSearch) = item else { return }

					webSearch.status = .searching
					item = .webSearchCall(webSearch)
				}
			case let .webSearchCallCompleted(itemId, outputIndex):
				updateItem(index: outputIndex, id: itemId) { item in
					guard case var .webSearchCall(webSearch) = item else { return }

					webSearch.status = .completed
					item = .webSearchCall(webSearch)
				}
			case let .error(error):
				throw error
			case let .fileSearchCallInitiated(itemId, outputIndex):
				updateItem(index: outputIndex, id: itemId) { item in
					guard case var .fileSearch(fileSearch) = item else { return }

					fileSearch.status = .inProgress
					item = .fileSearch(fileSearch)
				}
			case let .fileSearchCallSearching(itemId, outputIndex):
				updateItem(index: outputIndex, id: itemId) { item in
					guard case var .fileSearch(fileSearch) = item else { return }

					fileSearch.status = .searching
					item = .fileSearch(fileSearch)
				}
			case let .fileSearchCallCompleted(itemId, outputIndex):
				updateItem(index: outputIndex, id: itemId) { item in
					guard case var .fileSearch(fileSearch) = item else { return }

					fileSearch.status = .completed
					item = .fileSearch(fileSearch)
				}
			case let .reasoningSummaryPartAdded(itemId, outputIndex: outputIndex, part, summaryIndex):
				updateItem(index: outputIndex, id: itemId) { item in
					guard case var .reasoning(reasoning) = item else { return }

					reasoning.summary[Int(summaryIndex)] = part

					item = .reasoning(reasoning)
				}
			case let .reasoningSummaryPartDone(itemId, outputIndex, summaryIndex, part):
				updateItem(index: outputIndex, id: itemId) { item in
					guard case var .reasoning(reasoning) = item else { return }

					reasoning.summary[Int(summaryIndex)] = part

					item = .reasoning(reasoning)
				}
			case let .reasoningSummaryDelta(itemId, outputIndex, summaryIndex, delta):
				updateItem(index: outputIndex, id: itemId) { item in
					guard case var .reasoning(reasoning) = item else { return }

					// figure out where to put the reasoning
				}
			case let .reasoningSummaryDone(itemId, outputIndex, summaryIndex, text):
				updateItem(index: outputIndex, id: itemId) { item in
					guard case var .reasoning(reasoning) = item else { return }

					// figure out where to put the reasoning
				}
			case let .reasoningSummaryTextDelta(itemId, outputIndex, summaryIndex, delta):
				updateItem(index: outputIndex, id: itemId) { item in
					guard case var .reasoning(reasoning) = item, var summary = reasoning.summary[safe: Int(summaryIndex)] else { return }

					summary.text += delta

					reasoning.summary[Int(summaryIndex)] = summary
					item = .reasoning(reasoning)
				}
			case let .reasoningSummaryTextDone(itemId, outputIndex, summaryIndex, text):
				updateItem(index: outputIndex, id: itemId) { item in
					guard case var .reasoning(reasoning) = item, var summary = reasoning.summary[safe: Int(summaryIndex)] else { return }

					summary.text = text

					reasoning.summary[Int(summaryIndex)] = summary
					item = .reasoning(reasoning)
				}
			case let .imageGenerationCallInProgress(itemId, outputIndex):
				updateItem(index: outputIndex, id: itemId) { item in
					guard case var .imageGenerationCall(imageGenerationCall) = item else { return }

					imageGenerationCall.status = .inProgress

					item = .imageGenerationCall(imageGenerationCall)
				}
			case let .imageGenerationCallGenerating(itemId, outputIndex):
				updateItem(index: outputIndex, id: itemId) { item in
					guard case var .imageGenerationCall(imageGenerationCall) = item else { return }

					imageGenerationCall.status = .generating

					item = .imageGenerationCall(imageGenerationCall)
				}
			case let .imageGenerationCallPartialImage(itemId, outputIndex, partialImageB64, partialImageIndex):
				updateItem(index: outputIndex, id: itemId) { item in
					guard case var .imageGenerationCall(imageGenerationCall) = item,
					      let partialImage = Data(base64Encoded: partialImageB64) else { return }

					if imageGenerationCall.partialImages == nil { imageGenerationCall.partialImages = [] }
					imageGenerationCall.partialImages![Int(partialImageIndex)] = partialImage

					item = .imageGenerationCall(imageGenerationCall)
				}
			case let .imageGenerationCallCompleted(itemId, outputIndex):
				updateItem(index: outputIndex, id: itemId) { item in
					guard case var .imageGenerationCall(imageGenerationCall) = item else { return }

					imageGenerationCall.status = .completed

					item = .imageGenerationCall(imageGenerationCall)
				}
			case let .mcpCallArgumentsDelta(itemId, outputIndex, delta):
				updateItem(index: outputIndex, id: itemId) { item in
					guard case var .mcpToolCall(mcpToolCall) = item else { return }

					mcpToolCall.arguments += delta

					item = .mcpToolCall(mcpToolCall)
				}
			case let .mcpCallArgumentsDone(itemId, outputIndex, arguments):
				updateItem(index: outputIndex, id: itemId) { item in
					guard case var .mcpToolCall(mcpToolCall) = item else { return }

					mcpToolCall.arguments = arguments

					item = .mcpToolCall(mcpToolCall)
				}
			case .mcpCallCompleted:
				break // mcpToolCall does not have a status field we can track
			case .mcpCallFailed:
				break // mcpToolCall does not have a status field we can track
			case let .mcpCallInProgress(itemId, outputIndex):
				break // mcpToolCall does not have a status field we can track
			case let .mcpListToolsCompleted(itemId, outputIndex):
				break // mcpListTools does not have a status field we can track
			case .mcpListToolsFailed:
				break // mcpListTools does not have a status field we can track
			case let .mcpListToolsInProgress(itemId, outputIndex):
				break // mcpListTools does not have a status field we can track
			case let .codeInterpreterCallInProgress(itemId, outputIndex):
				updateItem(index: outputIndex, id: itemId) { item in
					guard case var .codeInterpreterCall(codeInterpreterCall) = item else { return }

					codeInterpreterCall.status = .inProgress

					item = .codeInterpreterCall(codeInterpreterCall)
				}
			case let .codeInterpreterCallInterpreting(itemId, outputIndex):
				updateItem(index: outputIndex, id: itemId) { item in
					guard case var .codeInterpreterCall(codeInterpreterCall) = item else { return }

					codeInterpreterCall.status = .interpreting

					item = .codeInterpreterCall(codeInterpreterCall)
				}
			case let .codeInterpreterCallCompleted(itemId, outputIndex):
				updateItem(index: outputIndex, id: itemId) { item in
					guard case var .codeInterpreterCall(codeInterpreterCall) = item else { return }

					codeInterpreterCall.status = .completed

					item = .codeInterpreterCall(codeInterpreterCall)
				}
			case let .codeInterpreterCallCodeDelta(itemId, outputIndex, delta):
				updateItem(index: outputIndex, id: itemId) { item in
					guard case var .codeInterpreterCall(codeInterpreterCall) = item else { return }

					if codeInterpreterCall.code == nil { codeInterpreterCall.code = delta }
					else { codeInterpreterCall.code! += delta }

					item = .codeInterpreterCall(codeInterpreterCall)
				}
			case let .codeInterpreterCallCodeDone(itemId, outputIndex, code):
				updateItem(index: outputIndex, id: itemId) { item in
					guard case var .codeInterpreterCall(codeInterpreterCall) = item else { return }

					codeInterpreterCall.code = code

					item = .codeInterpreterCall(codeInterpreterCall)
				}
		}
	}

	/// Helper function to update a response in the conversation.
	///
	/// - Parameter id: The ID of the response to update.
	/// - Parameter closure: A closure that takes the response and updates it.
	func updateResponse(id: String, modifying closure: (inout Response) -> Void) {
		guard let index = entries.firstIndex(where: { entry in
			guard case let .response(response) = entry else { return false }
			return response.id == id
		}), case var .response(response) = entries[index] else { return }

		closure(&response)

		entries[index] = .response(response)
	}

	/// Helper function to update the most recent response in the conversation.
	///
	/// - Parameter closure: A closure that takes the current response and updates it.
	func updateResponse(modifying closure: (inout Response) -> Void) {
		if let previousResponseId {
			updateResponse(id: previousResponseId, modifying: closure)
		}
	}

	/// Helper function to update an item in the most recent response in the conversation.
	///
	/// - Parameter index: The index of the item to update.
	/// - Parameter itemId: The ID of the item to update.
	/// - Parameter closure: A closure that takes the item and updates it.
	func updateItem(index: UInt, id itemId: String, modifying closure: (inout OpenAI.Item.Output) -> Void) {
		guard let previousResponseId else { return }

		updateResponse(id: previousResponseId) { response in
			guard index < response.output.count else { return }

			var item = response.output[Int(index)]
			guard item.id == itemId else { return }

			closure(&item)

			response.output[Int(index)] = item
		}
	}

	/// Helper function to update a message in the most recent response in the conversation.
	///
	/// - Parameter index: The index of the item that contains the message.
	/// - Parameter itemId: The ID of the item that contains the message.
	/// - Parameter closure: A closure that takes the message and updates it.
	func updateMessage(index outputIndex: UInt, id itemId: String, modifying closure: (inout Message.Output) -> Void) {
		updateItem(index: outputIndex, id: itemId) { item in
			guard case var .message(message) = item else { return }

			closure(&message)

			item = .message(message)
		}
	}
}

// MARK: - Conversation.Config

public extension Conversation {
	/// Configuration options for a conversation.
	struct Config: Equatable, Sendable {
		/// Model ID used to generate the response.
		///
		/// OpenAI offers a wide range of models with different capabilities, performance characteristics, and price points. Refer to the [model guide](https://platform.openai.com/docs/models) to browse and compare available models.
		public var model: Model

		/// Specify additional output data to include in the model response.
		public var include: [Request.Include]?

		/// Inserts a system (or developer) message as the first item in the model's context.
		public var instructions: String?

		/// An upper bound for the number of tokens that can be generated for a response, including visible output tokens and [reasoning tokens](https://platform.openai.com/docs/guides/reasoning).
		public var maxOutputTokens: UInt?

		/// Set of 16 key-value pairs that can be attached to an object. This can be useful for storing additional information about the object in a structured format, and querying for objects via API or the dashboard.
		///
		/// Keys are strings with a maximum length of 64 characters. Values are strings with a maximum length of 512 characters.
		public var metadata: [String: String]?

		/// Whether to allow the model to run tool calls in parallel.
		public var parallelToolCalls: Bool?

		/// Configuration options for [reasoning models](https://platform.openai.com/docs/guides/reasoning).
		public var reasoning: ReasoningConfig?

		/// What sampling temperature to use, between 0 and 2.
		///
		/// Higher values like 0.8 will make the output more random, while lower values like 0.2 will make it more focused and deterministic.
		///
		/// We generally recommend altering this or `top_p` but not both.
		public var temperature: Double?

		/// Configuration options for a text response from the model. Can be plain text or structured JSON data.
		///
		/// - [Text inputs and outputs](https://platform.openai.com/docs/guides/text)
		/// - [Structured Outputs](https://platform.openai.com/docs/guides/structured-outputs)
		public var text: TextConfig?

		/// How the model should select which tool (or tools) to use when generating a response.
		///
		/// See the `tools` parameter to see how to specify which tools the model can call.
		public var toolChoice: Tool.Choice?

		/// An array of tools the model may call while generating a response. You can specify which tool to use by setting the `tool_choice` parameter.
		///
		/// The two categories of tools you can provide the model are:
		/// - **Built-in tools**: Tools that are provided by OpenAI that extend the model's capabilities, like [web search](https://platform.openai.com/docs/guides/tools-web-search) or [file search](https://platform.openai.com/docs/guides/tools-file-search). Learn more about [built-in tools](https://platform.openai.com/docs/guides/tools).
		/// - **Function calls (custom tools)**: Functions that are defined by you, enabling the model to call your own code. Learn more about [function calling](https://platform.openai.com/docs/guides/function-calling).
		public var tools: [Tool]?

		/// An alternative to sampling with temperature, called nucleus sampling, where the model considers the results of the tokens with `top_p` probability mass. So 0.1 means only the tokens comprising the top 10% probability mass are considered.
		///
		/// We generally recommend altering this or `temperature` but not both.
		public var topP: Double?

		/// The truncation strategy to use for the model response.
		public var truncation: Truncation?

		/// A unique identifier representing your end-user, which can help OpenAI to monitor and detect abuse.
		///
		/// - [End User IDs](https://platform.openai.com/docs/guides/safety-best-practices#end-user-ids)
		public var user: String?
	}

	/// Model ID used to generate the response.
	///
	/// OpenAI offers a wide range of models with different capabilities, performance characteristics, and price points. Refer to the [model guide](https://platform.openai.com/docs/models) to browse and compare available models.
	var model: Model {
		get { config.model }
		set { config.model = newValue }
	}

	/// Specify additional output data to include in the model response.
	var include: [Request.Include]? {
		get { config.include }
		set { config.include = newValue }
	}

	/// Inserts a system (or developer) message as the first item in the model's context.
	var instructions: String? {
		get { config.instructions }
		set { config.instructions = newValue }
	}

	/// An upper bound for the number of tokens that can be generated for a response, including visible output tokens and [reasoning tokens](https://platform.openai.com/docs/guides/reasoning).
	var maxOutputTokens: UInt? {
		get { config.maxOutputTokens }
		set { config.maxOutputTokens = newValue }
	}

	/// Set of 16 key-value pairs that can be attached to an object. This can be useful for storing additional information about the object in a structured format, and querying for objects via API or the dashboard.
	///
	/// Keys are strings with a maximum length of 64 characters. Values are strings with a maximum length of 512 characters.
	var metadata: [String: String]? {
		get { config.metadata }
		set { config.metadata = newValue }
	}

	/// Whether to allow the model to run tool calls in parallel.
	var parallelToolCalls: Bool? {
		get { config.parallelToolCalls }
		set { config.parallelToolCalls = newValue }
	}

	/// Configuration options for [reasoning models](https://platform.openai.com/docs/guides/reasoning).
	var reasoning: ReasoningConfig? {
		get { config.reasoning }
		set { config.reasoning = newValue }
	}

	/// What sampling temperature to use, between 0 and 2.
	///
	/// Higher values like 0.8 will make the output more random, while lower values like 0.2 will make it more focused and deterministic.
	///
	/// We generally recommend altering this or `top_p` but not both.
	var temperature: Double? {
		get { config.temperature }
		set { config.temperature = newValue }
	}

	/// Configuration options for a text response from the model. Can be plain text or structured JSON data.
	///
	/// - [Text inputs and outputs](https://platform.openai.com/docs/guides/text)
	/// - [Structured Outputs](https://platform.openai.com/docs/guides/structured-outputs)
	var text: TextConfig? {
		get { config.text }
		set { config.text = newValue }
	}

	/// How the model should select which tool (or tools) to use when generating a response.
	///
	/// See the `tools` parameter to see how to specify which tools the model can call.
	var toolChoice: Tool.Choice? {
		get { config.toolChoice }
		set { config.toolChoice = newValue }
	}

	/// An array of tools the model may call while generating a response. You can specify which tool to use by setting the `tool_choice` parameter.
	///
	/// The two categories of tools you can provide the model are:
	/// - **Built-in tools**: Tools that are provided by OpenAI that extend the model's capabilities, like [web search](https://platform.openai.com/docs/guides/tools-web-search) or [file search](https://platform.openai.com/docs/guides/tools-file-search). Learn more about [built-in tools](https://platform.openai.com/docs/guides/tools).
	/// - **Function calls (custom tools)**: Functions that are defined by you, enabling the model to call your own code. Learn more about [function calling](https://platform.openai.com/docs/guides/function-calling).
	var tools: [Tool]? {
		get { config.tools }
		set { config.tools = newValue }
	}

	/// An alternative to sampling with temperature, called nucleus sampling, where the model considers the results of the tokens with `top_p` probability mass. So 0.1 means only the tokens comprising the top 10% probability mass are considered.
	///
	/// We generally recommend altering this or `temperature` but not both.
<<<<<<< HEAD
	@MainActor var topP: Double? {
=======
	var topP: Double? {
>>>>>>> c478eaa1
		get { config.topP }
		set { config.topP = newValue }
	}

	/// The truncation strategy to use for the model response.
	var truncation: Truncation? {
		get { config.truncation }
		set { config.truncation = newValue }
	}

	/// A unique identifier representing your end-user, which can help OpenAI to monitor and detect abuse.
	///
	/// - [End User IDs](https://platform.openai.com/docs/guides/safety-best-practices#end-user-ids)
	var user: String? {
		get { config.user }
		set { config.user = newValue }
	}

	/// Updates the conversation configuration.
	///
	/// - Parameter closure: A function that takes the current configuration and updates it.
	func updateConfig(_ closure: (inout Config) -> Void) {
		closure(&config)
	}
}<|MERGE_RESOLUTION|>--- conflicted
+++ resolved
@@ -709,11 +709,7 @@
 	/// An alternative to sampling with temperature, called nucleus sampling, where the model considers the results of the tokens with `top_p` probability mass. So 0.1 means only the tokens comprising the top 10% probability mass are considered.
 	///
 	/// We generally recommend altering this or `temperature` but not both.
-<<<<<<< HEAD
-	@MainActor var topP: Double? {
-=======
 	var topP: Double? {
->>>>>>> c478eaa1
 		get { config.topP }
 		set { config.topP = newValue }
 	}
